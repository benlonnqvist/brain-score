import logging
import math
from collections import Counter

import numpy as np
import scipy

from mkgu.assemblies import NeuroidAssembly, array_is_element, walk_coords
<<<<<<< HEAD
from mkgu.metrics.transformations import subset, CartesianProduct, CrossValidation, \
    apply_transformations
from mkgu.utils import fullname
=======
from mkgu.metrics.transformations import Alignment, CartesianProduct, CrossValidation, apply_transformations
>>>>>>> 9ea44630
from .utils import collect_coords, collect_dim_shapes, get_modified_coords, merge_dicts


class Metric(object):
    def __init__(self, transformations='default'):
        if transformations == 'default':
            transformations = [Alignment(), CartesianProduct(), CrossValidation()]
        self._transformations = transformations

        self._logger = logging.getLogger(fullname(self))

    def __call__(self, source_assembly, target_assembly, **kwargs):
        """
        :param mkgu.assemblies.NeuroidAssembly source_assembly:
        :param mkgu.assemblies.NeuroidAssembly target_assembly:
        :return: mkgu.metrics.Score
        """
<<<<<<< HEAD
        self._logger.debug("Aligning")
        source_assembly = self.align(source_assembly, target_assembly)
        self._logger.debug("Sorting")
        source_assembly, target_assembly = self.sort(source_assembly), self.sort(target_assembly)
        self._logger.debug("Applying transformations")
=======
        self._logger.debug("Applying metric to transformed assemblies")
>>>>>>> 9ea44630
        similarity_assembly = apply_transformations(source_assembly, target_assembly,
                                                    transformations=self._transformations, computor=self.apply)
        return self.score(similarity_assembly)

<<<<<<< HEAD
    def align(self, source_assembly, target_assembly, subset_dim='presentation'):
        dimensions = ['presentation', 'neuroid']
        dimensions += list(set(source_assembly.dims) - set(dimensions))
        source_assembly = source_assembly.transpose(*dimensions)
        return subset(source_assembly, target_assembly, subset_dims=[subset_dim])

    def sort(self, assembly):
        return assembly.sortby('image_id')

=======
>>>>>>> 9ea44630
    def score(self, similarity_assembly):
        return MeanScore(similarity_assembly)

    def apply(self, *args, **kwargs):
        raise NotImplementedError()


class Score(object):
    def __init__(self, values_assembly, split_dim='split'):
        self.values = values_assembly
        self.center = self.get_center(self.values, dim=split_dim)
        self.error = self.get_error(self.values, dim=split_dim)

    def get_center(self, values, dim):
        raise NotImplementedError()

    def get_error(self, values, dim):
        return values.std(dim) / math.sqrt(len(values[dim]))

    def __repr__(self):
        return self.__class__.__name__ + "(" + ",".join(
            "{}={}".format(attr, val) for attr, val in self.__dict__.items()) + ")"


class ParametricMetric(Metric):
    def __init__(self, *args, **kwargs):
        super().__init__(*args, **kwargs)
        self._target_neuroid_values = None
        self._logger = logging.getLogger(fullname(self))

    def apply(self, train_source, train_target, test_source, test_target):
        self._logger.debug("Fitting")
        self.fit(train_source, train_target)
        self._logger.debug("Predicting")
        prediction = self.predict(test_source)
        self._logger.debug("Comparing")
        similarity = self.compare_prediction(prediction, test_target)
        return similarity

    def fit(self, train_source, train_target):
        np.testing.assert_array_equal(train_source.dims, ['presentation', 'neuroid'])
        np.testing.assert_array_equal(train_target.dims, ['presentation', 'neuroid'])
        # assert all(source == target for source, target in zip(train_source['image_id'], train_target['image_id']))
        self._target_neuroid_values = {}
        for name, dims, values in walk_coords(train_target):
            if 'neuroid' in dims:
                assert array_is_element(dims, 'neuroid')
                self._target_neuroid_values[name] = dims, values
        self.fit_values(train_source, train_target)

    def fit_values(self, train_source, train_target):
        raise NotImplementedError()

    def predict(self, test_source):
        np.testing.assert_array_equal(test_source.dims, ['presentation', 'neuroid'])
        predicted_values = self.predict_values(test_source)

        # package in assembly
        coords = {name: (dims, values) for name, dims, values in walk_coords(test_source) if 'neuroid' not in dims}
        for target_coord, target_dim_value in self._target_neuroid_values.items():
            coords[target_coord] = target_dim_value  # this might overwrite values which is okay
        dims = Counter([dim for name, (dim, values) in coords.items()])
        single_dims = {dim: count == 1 for dim, count in dims.items()}
        result_dims = test_source.dims
        unstacked_coords = {}
        for name, (dims, values) in coords.items():
            if single_dims[dims] and len(dims) > 0:
                result_dims = [dim if dim != dims[0] else name for dim in result_dims]
                coords[name] = name, values
                unstacked_coords[name] = dims
        result = NeuroidAssembly(predicted_values, coords=coords, dims=result_dims)
        for name, dims in unstacked_coords.items():
            assert len(dims) == 1
            result = result.stack(**{dims[0]: (name,)})
        return result

    def predict_values(self, test_source):
        raise NotImplementedError()

    def compare_prediction(self, prediction, target, axis='neuroid_id', correlation=scipy.stats.pearsonr):
        assert sorted(prediction['image_id'].values) == sorted(target['image_id'].values)
        assert sorted(prediction[axis].values) == sorted(target[axis].values)
        rs = []
        for i in target[axis].values:
            target_activations = target.sel(**{axis: i}).squeeze()
            prediction_activations = prediction.sel(**{axis: i}).squeeze()
            r, p = correlation(target_activations, prediction_activations)
            rs.append(r)
        return np.median(rs)  # median across neuroids


class NonparametricMetric(Metric):
    def apply(self, train_source, train_target, test_source, test_target):
        # ignore test, apply directly on train
        return self.compute(train_source, train_target)

    def compute(self, source, target):
        raise NotImplementedError()


class MeanScore(Score):
    def get_center(self, values, dim):
        return values.mean(dim=dim)<|MERGE_RESOLUTION|>--- conflicted
+++ resolved
@@ -6,13 +6,8 @@
 import scipy
 
 from mkgu.assemblies import NeuroidAssembly, array_is_element, walk_coords
-<<<<<<< HEAD
-from mkgu.metrics.transformations import subset, CartesianProduct, CrossValidation, \
-    apply_transformations
+from mkgu.metrics.transformations import Alignment, CartesianProduct, CrossValidation, apply_transformations
 from mkgu.utils import fullname
-=======
-from mkgu.metrics.transformations import Alignment, CartesianProduct, CrossValidation, apply_transformations
->>>>>>> 9ea44630
 from .utils import collect_coords, collect_dim_shapes, get_modified_coords, merge_dicts
 
 
@@ -30,31 +25,11 @@
         :param mkgu.assemblies.NeuroidAssembly target_assembly:
         :return: mkgu.metrics.Score
         """
-<<<<<<< HEAD
-        self._logger.debug("Aligning")
-        source_assembly = self.align(source_assembly, target_assembly)
-        self._logger.debug("Sorting")
-        source_assembly, target_assembly = self.sort(source_assembly), self.sort(target_assembly)
-        self._logger.debug("Applying transformations")
-=======
         self._logger.debug("Applying metric to transformed assemblies")
->>>>>>> 9ea44630
         similarity_assembly = apply_transformations(source_assembly, target_assembly,
                                                     transformations=self._transformations, computor=self.apply)
         return self.score(similarity_assembly)
 
-<<<<<<< HEAD
-    def align(self, source_assembly, target_assembly, subset_dim='presentation'):
-        dimensions = ['presentation', 'neuroid']
-        dimensions += list(set(source_assembly.dims) - set(dimensions))
-        source_assembly = source_assembly.transpose(*dimensions)
-        return subset(source_assembly, target_assembly, subset_dims=[subset_dim])
-
-    def sort(self, assembly):
-        return assembly.sortby('image_id')
-
-=======
->>>>>>> 9ea44630
     def score(self, similarity_assembly):
         return MeanScore(similarity_assembly)
 
