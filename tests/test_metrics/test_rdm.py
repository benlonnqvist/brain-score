import os

import numpy as np
from pytest import approx

from mkgu.assemblies import NeuroidAssembly
from mkgu.metrics.rdm import RSA, RDMMetric, RDMCorrelationCoefficient
from tests.test_metrics import load_hvm


class TestRDM(object):
    def test_hvm(self):
        hvm_it_v6_obj = load_hvm(group=lambda hvm: hvm.multi_groupby(["category_name", "object_name"]))
        assert hvm_it_v6_obj.shape == (64, 168)
        self._test_hvm(hvm_it_v6_obj)

    def test_hvm_T(self):
        hvm_it_v6_obj = load_hvm(group=lambda hvm: hvm.multi_groupby(["category_name", "object_name"])).T
        assert hvm_it_v6_obj.shape == (168, 64)
        self._test_hvm(hvm_it_v6_obj)

    def _test_hvm(self, hvm_it_v6_obj):
        loaded = np.load(os.path.join(os.path.dirname(__file__), "it_rdm.p"), encoding="latin1")
        rsa_characterization = RSA()
        rsa = rsa_characterization(hvm_it_v6_obj)
        assert list(rsa.shape) == [64, 64]
        assert list(rsa.dims) == ['presentation', 'presentation']
        assert rsa.values == approx(loaded, abs=1e-6)


class TestRDMSimilarity(object):
<<<<<<< HEAD
    def test_2d_equal20(self):
        rdm = np.random.rand(20, 20)  # not mirrored across diagonal, but fine for unit test
        np.fill_diagonal(rdm, 0)
        rdm = NeuroidAssembly(
            rdm, coords={'presentation': list(range(20)), 'object_name': ('presentation', ['A', 'B'] * 10)},
            dims=['presentation', 'presentation'])
        similarity = RDMCorrelationCoefficient()
        score = similarity(rdm, rdm)
        assert score.center == approx(1.)
=======
    def test_2d_equal5(self):
        rdm = np.random.rand(5, 5)  # not mirrored across diagonal, but fine for unit test
        np.fill_diagonal(rdm, 0)
        rdm = NeuroidAssembly(rdm, coords={'presentation': list(range(5))}, dims=['presentation', 'presentation'])
        similarity = RDMCorrelationCoefficient()
        score = similarity(rdm, rdm)
        assert score == approx(1.)
>>>>>>> 73304391

    def test_2d_equal100(self):
        rdm = np.random.rand(100, 100)  # not mirrored across diagonal, but fine for unit test
        np.fill_diagonal(rdm, 0)
<<<<<<< HEAD
        rdm = NeuroidAssembly(
            rdm, coords={'presentation': list(range(100)), 'object_name': ('presentation', ['A', 'B'] * 50)},
            dims=['presentation', 'presentation'])
        similarity = RDMCorrelationCoefficient()
        score = similarity(rdm, rdm)
        assert score.center == approx(1.)

    def test_3d_equal(self):
        values = np.broadcast_to(np.random.rand(20, 20, 1), [20, 20, 3]).copy()
        diag_indices = np.diag_indices(20)
        values[diag_indices] = 0
        assembly1 = NeuroidAssembly(values, coords={
            'presentation': list(range(20)), 'object_name': ('presentation', ['A', 'B'] * 10), 'dim1': list(range(3))},
                                    dims=['presentation', 'presentation', 'dim1'])
        assembly2 = NeuroidAssembly(values, coords={
            'presentation': list(range(20)), 'object_name': ('presentation', ['A', 'B'] * 10), 'dim2': list(range(3))},
                                    dims=['presentation', 'presentation', 'dim2'])
        similarity = RDMCorrelationCoefficient()
        score = similarity(assembly1, assembly2)
        np.testing.assert_array_equal(score.center.shape, [3, 3])
        np.testing.assert_array_almost_equal(score.center, np.broadcast_to(1, [3, 3]))

    def test_3d_diag(self):
        values = np.random.rand(20, 20, 3)
        diag_indices = np.diag_indices(20)
        values[diag_indices] = 0
        assembly1 = NeuroidAssembly(values, coords={
            'presentation': list(range(20)), 'object_name': ('presentation', ['A', 'B'] * 10), 'dim1': list(range(3))},
                                    dims=['presentation', 'presentation', 'dim1'])
        assembly2 = NeuroidAssembly(values, coords={
            'presentation': list(range(20)), 'object_name': ('presentation', ['A', 'B'] * 10), 'dim2': list(range(3))},
                                    dims=['presentation', 'presentation', 'dim2'])
        similarity = RDMCorrelationCoefficient()
        score = similarity(assembly1, assembly2)
        np.testing.assert_array_equal(score.center.shape, [3, 3])
        assert len(score.values['split']) * 3 == (score.values == approx(1)).sum()
        diags_indexer = score.center['dim1'] == score.center['dim2']
        diag_values = score.center.values[diags_indexer.values]
        np.testing.assert_array_almost_equal(diag_values, 1)

    def test_3d_equal_presentation_last(self):
        values = np.broadcast_to(np.random.rand(20, 20, 1), [20, 20, 3]).copy()
        values[np.diag_indices(20)] = 0
        assembly1 = NeuroidAssembly(values.T, coords={
            'presentation': list(range(20)), 'object_name': ('presentation', ['A', 'B'] * 10), 'dim1': list(range(3))},
                                    dims=['dim1', 'presentation', 'presentation'])
        assembly2 = NeuroidAssembly(values.T, coords={
            'presentation': list(range(20)), 'object_name': ('presentation', ['A', 'B'] * 10), 'dim2': list(range(3))},
                                    dims=['dim2', 'presentation', 'presentation'])
        similarity = RDMCorrelationCoefficient()
        scores = similarity(assembly1, assembly2)
        np.testing.assert_array_equal(scores.center.shape, [3, 3])
        np.testing.assert_array_almost_equal(scores.center, 1)
=======
        rdm = NeuroidAssembly(rdm, coords={'presentation': list(range(100))}, dims=['presentation', 'presentation'])
        similarity = RDMCorrelationCoefficient()
        score = similarity(rdm, rdm)
        assert score == approx(1.)

    def test_3d_equal(self):
        values = np.broadcast_to(np.random.rand(5, 5, 1), [5, 5, 3]).copy()
        diag_indices = np.diag_indices(5)
        values[diag_indices] = 0
        assembly1 = NeuroidAssembly(values, coords={'presentation': list(range(5)), 'dim1': list(range(3))},
                                    dims=['presentation', 'presentation', 'dim1'])
        assembly2 = NeuroidAssembly(values, coords={'presentation': list(range(5)), 'dim2': list(range(3))},
                                    dims=['presentation', 'presentation', 'dim2'])
        similarity = RDMCorrelationCoefficient()
        scores = similarity(assembly1, assembly2)
        np.testing.assert_array_equal(scores.shape, [3, 3])
        np.testing.assert_array_almost_equal(scores, np.broadcast_to(1, [3, 3]))

    def test_3d_diag(self):
        values = np.random.rand(5, 5, 3)
        diag_indices = np.diag_indices(5)
        values[diag_indices] = 0
        assembly1 = NeuroidAssembly(values, coords={'presentation': list(range(5)), 'dim1': list(range(3))},
                                    dims=['presentation', 'presentation', 'dim1'])
        assembly2 = NeuroidAssembly(values, coords={'presentation': list(range(5)), 'dim2': list(range(3))},
                                    dims=['presentation', 'presentation', 'dim2'])
        similarity = RDMCorrelationCoefficient()
        scores = similarity(assembly1, assembly2)
        np.testing.assert_array_equal(scores.shape, [3, 3])
        np.testing.assert_array_almost_equal(np.diag(scores), np.broadcast_to(1, [3]))

    def test_3d_equal_presentation_last(self):
        values = np.broadcast_to(np.random.rand(5, 5, 1), [5, 5, 3]).copy()
        values[np.diag_indices(5)] = 0
        assembly1 = NeuroidAssembly(values.T, coords={'presentation': list(range(5)), 'dim1': list(range(3))},
                                    dims=['dim1', 'presentation', 'presentation'])
        assembly2 = NeuroidAssembly(values.T, coords={'presentation': list(range(5)), 'dim2': list(range(3))},
                                    dims=['dim2', 'presentation', 'presentation'])
        similarity = RDMCorrelationCoefficient()
        scores = similarity(assembly1, assembly2)
        np.testing.assert_array_equal(scores.shape, [3, 3])
        np.testing.assert_array_almost_equal(scores, np.broadcast_to(1, [3, 3]))
>>>>>>> 73304391


class TestRDMMetric(object):
    def test_equal(self):
        hvm = load_hvm(group=lambda hvm: hvm.multi_groupby(["category_name", "object_name"]))
        rdm_metric = RDMMetric()
        score = rdm_metric(hvm, hvm)
<<<<<<< HEAD
        assert score == approx(1.)
=======
        assert score == approx(1.)


def test_np_load():
    print(os.getcwd())
    p_path = os.path.join(os.path.dirname(__file__), "it_rdm.p")
    it_rdm = np.load(p_path, encoding="latin1")
    print(it_rdm)
    assert it_rdm.shape == (64, 64)
>>>>>>> 73304391
<|MERGE_RESOLUTION|>--- conflicted
+++ resolved
@@ -29,7 +29,6 @@
 
 
 class TestRDMSimilarity(object):
-<<<<<<< HEAD
     def test_2d_equal20(self):
         rdm = np.random.rand(20, 20)  # not mirrored across diagonal, but fine for unit test
         np.fill_diagonal(rdm, 0)
@@ -39,20 +38,10 @@
         similarity = RDMCorrelationCoefficient()
         score = similarity(rdm, rdm)
         assert score.center == approx(1.)
-=======
-    def test_2d_equal5(self):
-        rdm = np.random.rand(5, 5)  # not mirrored across diagonal, but fine for unit test
-        np.fill_diagonal(rdm, 0)
-        rdm = NeuroidAssembly(rdm, coords={'presentation': list(range(5))}, dims=['presentation', 'presentation'])
-        similarity = RDMCorrelationCoefficient()
-        score = similarity(rdm, rdm)
-        assert score == approx(1.)
->>>>>>> 73304391
 
     def test_2d_equal100(self):
         rdm = np.random.rand(100, 100)  # not mirrored across diagonal, but fine for unit test
         np.fill_diagonal(rdm, 0)
-<<<<<<< HEAD
         rdm = NeuroidAssembly(
             rdm, coords={'presentation': list(range(100)), 'object_name': ('presentation', ['A', 'B'] * 50)},
             dims=['presentation', 'presentation'])
@@ -106,50 +95,6 @@
         scores = similarity(assembly1, assembly2)
         np.testing.assert_array_equal(scores.center.shape, [3, 3])
         np.testing.assert_array_almost_equal(scores.center, 1)
-=======
-        rdm = NeuroidAssembly(rdm, coords={'presentation': list(range(100))}, dims=['presentation', 'presentation'])
-        similarity = RDMCorrelationCoefficient()
-        score = similarity(rdm, rdm)
-        assert score == approx(1.)
-
-    def test_3d_equal(self):
-        values = np.broadcast_to(np.random.rand(5, 5, 1), [5, 5, 3]).copy()
-        diag_indices = np.diag_indices(5)
-        values[diag_indices] = 0
-        assembly1 = NeuroidAssembly(values, coords={'presentation': list(range(5)), 'dim1': list(range(3))},
-                                    dims=['presentation', 'presentation', 'dim1'])
-        assembly2 = NeuroidAssembly(values, coords={'presentation': list(range(5)), 'dim2': list(range(3))},
-                                    dims=['presentation', 'presentation', 'dim2'])
-        similarity = RDMCorrelationCoefficient()
-        scores = similarity(assembly1, assembly2)
-        np.testing.assert_array_equal(scores.shape, [3, 3])
-        np.testing.assert_array_almost_equal(scores, np.broadcast_to(1, [3, 3]))
-
-    def test_3d_diag(self):
-        values = np.random.rand(5, 5, 3)
-        diag_indices = np.diag_indices(5)
-        values[diag_indices] = 0
-        assembly1 = NeuroidAssembly(values, coords={'presentation': list(range(5)), 'dim1': list(range(3))},
-                                    dims=['presentation', 'presentation', 'dim1'])
-        assembly2 = NeuroidAssembly(values, coords={'presentation': list(range(5)), 'dim2': list(range(3))},
-                                    dims=['presentation', 'presentation', 'dim2'])
-        similarity = RDMCorrelationCoefficient()
-        scores = similarity(assembly1, assembly2)
-        np.testing.assert_array_equal(scores.shape, [3, 3])
-        np.testing.assert_array_almost_equal(np.diag(scores), np.broadcast_to(1, [3]))
-
-    def test_3d_equal_presentation_last(self):
-        values = np.broadcast_to(np.random.rand(5, 5, 1), [5, 5, 3]).copy()
-        values[np.diag_indices(5)] = 0
-        assembly1 = NeuroidAssembly(values.T, coords={'presentation': list(range(5)), 'dim1': list(range(3))},
-                                    dims=['dim1', 'presentation', 'presentation'])
-        assembly2 = NeuroidAssembly(values.T, coords={'presentation': list(range(5)), 'dim2': list(range(3))},
-                                    dims=['dim2', 'presentation', 'presentation'])
-        similarity = RDMCorrelationCoefficient()
-        scores = similarity(assembly1, assembly2)
-        np.testing.assert_array_equal(scores.shape, [3, 3])
-        np.testing.assert_array_almost_equal(scores, np.broadcast_to(1, [3, 3]))
->>>>>>> 73304391
 
 
 class TestRDMMetric(object):
@@ -157,9 +102,6 @@
         hvm = load_hvm(group=lambda hvm: hvm.multi_groupby(["category_name", "object_name"]))
         rdm_metric = RDMMetric()
         score = rdm_metric(hvm, hvm)
-<<<<<<< HEAD
-        assert score == approx(1.)
-=======
         assert score == approx(1.)
 
 
@@ -168,5 +110,4 @@
     p_path = os.path.join(os.path.dirname(__file__), "it_rdm.p")
     it_rdm = np.load(p_path, encoding="latin1")
     print(it_rdm)
-    assert it_rdm.shape == (64, 64)
->>>>>>> 73304391
+    assert it_rdm.shape == (64, 64)